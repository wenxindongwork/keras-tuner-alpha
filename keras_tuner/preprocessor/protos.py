--- conflicted
+++ resolved
@@ -176,14 +176,7 @@
 
     def for_maxtext_model(self):
 
-<<<<<<< HEAD
-        B, S = self.input_ids.shape
-        positions = jnp.arange(S, dtype=jnp.int32)[None, :]
-        positions = jnp.repeat(positions, B, axis=0)
-
-=======
         positions = np.arange(len(self.input_ids[-1]), dtype=np.int32)
->>>>>>> de5b36e8
         return {
             "tokens": self.input_ids,
             "segment_ids": self.attention_mask,
